--- conflicted
+++ resolved
@@ -35,19 +35,10 @@
 			"versionExact": "v20.1.0"
 		},
 		{
-<<<<<<< HEAD
 			"checksumSHA1": "eB6b4vGKEbAND0MUWfKLTn6H7uw=",
 			"path": "github.com/Azure/azure-sdk-for-go/services/containerinstance/mgmt/2018-06-01/containerinstance",
 			"revision": "2935c0241c74bd8549b843978dd6fc1be6f48b4a",
 			"revisionTime": "2018-08-31T14:25:13Z"
-=======
-			"checksumSHA1": "a/mbRxz450lwbacAUuG77DpKKJU=",
-			"path": "github.com/Azure/azure-sdk-for-go/services/containerinstance/mgmt/2018-04-01/containerinstance",
-			"revision": "2935c0241c74bd8549b843978dd6fc1be6f48b4a",
-			"revisionTime": "2018-08-31T14:25:13Z",
-			"version": "v20.1.0",
-			"versionExact": "v20.1.0"
->>>>>>> ed43f2da
 		},
 		{
 			"checksumSHA1": "H1TUOYWg58oXWMDoZYNtJKo+woU=",
