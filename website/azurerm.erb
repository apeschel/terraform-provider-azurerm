--- conflicted
+++ resolved
@@ -1001,18 +1001,13 @@
                 </li>
               </ul>
               <ul class="nav nav-visible">
-<<<<<<< HEAD
-                <li<%= sidebar_current("docs-azurerm-security-center-contact") %>>
-                  <a href="/docs/providers/azurerm/r/security_center_contact.html">azurerm_security_center_contact</a>
+                <li<%= sidebar_current("docs-azurerm-security-center-subscription-pricing") %>>
+                  <a href="/docs/providers/azurerm/r/security_center_subscription_pricing.html">azurerm_security_center_subscription_pricing</a>
                 </li>
               </ul>
               <ul class="nav nav-visible">
                 <li<%= sidebar_current("docs-azurerm-security-center-workspace") %>>
                   <a href="/docs/providers/azurerm/r/security_center_workspace.html">azurerm_security_center_workspace</a>
-=======
-                <li<%= sidebar_current("docs-azurerm-security-center-subscription-pricing") %>>
-                  <a href="/docs/providers/azurerm/r/security_center_subscription_pricing.html">azurerm_security_center_subscription_pricing</a>
->>>>>>> 57233951
                 </li>
               </ul>
             </li>
