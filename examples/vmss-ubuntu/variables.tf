# variable "subscription_id" {}
# variable "client_id" {}
# variable "client_secret" {}
# variable "tenant_id" {}

variable "resource_group_name" {
  description = "The name of the resource group in which to create the virtual network."
  default     = "tfex-vmss-ubuntu"
}

variable "location" {
  description = "The location/region where the virtual network is created. Changing this forces a new resource to be created."
  default     = "southcentralus"
}

variable "storage_account_tier" {
  description = "Defines the Tier of storage account to be created. Valid options are Standard and Premium."
  default     = "Standard"
}

variable "storage_replication_type" {
  description = "Defines the Replication Type to use for this storage account. Valid options include LRS, GRS etc."
  default     = "LRS"
}

variable "hostname" {
  description = "A string that determines the hostname/IP address of the origin server. This string could be a domain name, IPv4 address or IPv6 address."
  default     = "tfex-vmss-ubuntu"
}

variable "vm_sku" {
  description = "Size of VMs in the VM Scale Set."
  default     = "Standard_A1"
}

variable "ubuntu_os_version" {
  description = "The Ubuntu version for the VM. This will pick a fully patched image of this given Ubuntu version. Allowed values are: 15.10, 14.04.4-LTS."
  default     = "16.04.0-LTS"
}

variable "image_publisher" {
  description = "The name of the publisher of the image (az vm image list)"
  default     = "Canonical"
}

variable "image_offer" {
  description = "The name of the offer (az vm image list)"
  default     = "UbuntuServer"
}

<<<<<<< HEAD
variable "vmss_name" {
  description = "String used as a base for naming resources. Must be 3-61 characters in length and globally unique across Azure. A hash is prepended to this string for some resources, and resource-specific information is appended."
  default     = "tfex-vmss-ubuntu"
=======
variable "vmss_name_prefix" {
  description = "String used as a base for naming resources. Must be 1-9 characters in length for windows and 1-58 for linux images and globally unique across Azure. A hash is prepended to this string for some resources, and resource-specific information is appended."
>>>>>>> 438ea1e6
}

variable "instance_count" {
  description = "Number of VM instances (100 or less)."
  default     = "5"
}

variable "admin_username" {
  description = "Admin username on all VMs."
  default     = "kt"
}

variable "admin_password" {
  description = "Admin password on all VMs."
  default     = "passWORD123!@#"
}<|MERGE_RESOLUTION|>--- conflicted
+++ resolved
@@ -48,14 +48,8 @@
   default     = "UbuntuServer"
 }
 
-<<<<<<< HEAD
-variable "vmss_name" {
-  description = "String used as a base for naming resources. Must be 3-61 characters in length and globally unique across Azure. A hash is prepended to this string for some resources, and resource-specific information is appended."
-  default     = "tfex-vmss-ubuntu"
-=======
 variable "vmss_name_prefix" {
   description = "String used as a base for naming resources. Must be 1-9 characters in length for windows and 1-58 for linux images and globally unique across Azure. A hash is prepended to this string for some resources, and resource-specific information is appended."
->>>>>>> 438ea1e6
 }
 
 variable "instance_count" {
